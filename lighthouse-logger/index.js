--- conflicted
+++ resolved
@@ -113,11 +113,7 @@
 
   static timeEnd({msg, id, args=[]}, level='verbose') {
     Log[level]('statusEnd', msg, ...args);
-<<<<<<< HEAD
-    return marky.stop(id);
-=======
     marky.stop(id);
->>>>>>> 3ad529d9
   }
 
   static log(title, ...args) {
@@ -223,11 +219,7 @@
 }
 
 Log.events = new Emitter();
-<<<<<<< HEAD
-Log.getEntries = _ => {
-=======
 Log.takeTimeEntries = _ => {
->>>>>>> 3ad529d9
   const entries = marky.getEntries();
   marky.clear();
   return entries;
