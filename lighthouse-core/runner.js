--- conflicted
+++ resolved
@@ -30,14 +30,9 @@
    */
   static async run(connection, runOpts) {
     try {
-<<<<<<< HEAD
-      const settings = opts.config.settings;
+      const settings = runOpts.config.settings;
       const runnerStatus = {msg: 'Runner setup', id: 'lh:runner:run'};
       log.time(runnerStatus, 'verbose');
-=======
-      const startTime = Date.now();
-      const settings = runOpts.config.settings;
->>>>>>> 85e6ba94
 
       /**
        * List of top-level warnings for this Lighthouse run.
@@ -140,8 +135,7 @@
         audits: resultsById,
         configSettings: settings,
         categories,
-<<<<<<< HEAD
-        categoryGroups: opts.config.groups || undefined,
+        categoryGroups: runOpts.config.groups || undefined,
         timing: {entries: artifacts.Timing || [], total: 0},
       };
 
@@ -153,18 +147,12 @@
         lhr.timing.total = runnerEntry.duration;
       }
 
-      // Create the HTML, JSON, or CSV string
-=======
-        categoryGroups: runOpts.config.groups || undefined,
-        timing: {total: Date.now() - startTime},
-      };
-
       lhr.i18n = {
         rendererFormattedStrings: i18n.getRendererFormattedStrings(settings.locale),
         icuMessagePaths: i18n.replaceIcuMessageInstanceIds(lhr, settings.locale),
       };
-
->>>>>>> 85e6ba94
+    
+      // Create the HTML, JSON, or CSV string
       const report = generateReport(lhr, settings.output);
 
       return {lhr, artifacts, report};
@@ -206,13 +194,8 @@
    * @param {Array<string>} runWarnings
    * @return {Promise<Array<LH.Audit.Result>>}
    */
-<<<<<<< HEAD
-  static async _runAudits(settings, audits, artifacts) {
+  static async _runAudits(settings, audits, artifacts, runWarnings) {
     log.time({msg: 'Analyzing and running audits...', id: 'lh:runner:auditing'});
-=======
-  static async _runAudits(settings, audits, artifacts, runWarnings) {
-    log.log('status', 'Analyzing and running audits...');
->>>>>>> 85e6ba94
     artifacts = Object.assign({}, Runner.instantiateComputedArtifacts(), artifacts);
 
     if (artifacts.settings) {
@@ -249,15 +232,11 @@
    */
   static async _runAudit(auditDefn, artifacts, settings, runWarnings) {
     const audit = auditDefn.implementation;
-<<<<<<< HEAD
     const status = {
-      msg: `Evaluating: ${audit.meta.description}`,
+      msg: `Evaluating: ${i18n.getFormatted(audit.meta.title, 'en-US')}`,
       id: `lh:audit:${audit.meta.name}`,
     };
     log.time(status);
-=======
-    const status = `Evaluating: ${i18n.getFormatted(audit.meta.title, 'en-US')}`;
->>>>>>> 85e6ba94
 
     let auditResult;
     try {
