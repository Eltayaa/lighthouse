/**
 * @license Copyright 2018 Google Inc. All Rights Reserved.
 * Licensed under the Apache License, Version 2.0 (the "License"); you may not use this file except in compliance with the License. You may obtain a copy of the License at http://www.apache.org/licenses/LICENSE-2.0
 * Unless required by applicable law or agreed to in writing, software distributed under the License is distributed on an "AS IS" BASIS, WITHOUT WARRANTIES OR CONDITIONS OF ANY KIND, either express or implied. See the License for the specific language governing permissions and limitations under the License.
 */
'use strict';

const Runner = require('../../../../runner');
const assert = require('assert');

const trace = require('../../../fixtures/traces/progressive-app-m60.json');
const devtoolsLog = require('../../../fixtures/traces/progressive-app-m60.devtools.log.json');

/* eslint-env jest */

describe('Metrics: Speed Index', () => {
  it('should compute a simulated value', async () => {
    const artifacts = Runner.instantiateComputedArtifacts();
    const settings = {throttlingMethod: 'simulate'};
    const result = await artifacts.requestSpeedIndex({trace, devtoolsLog, settings});

<<<<<<< HEAD
    assert.equal(Math.round(result.timing), 1462);
    assert.equal(Math.round(result.optimisticEstimate.timeInMs), 605);
    assert.equal(Math.round(result.pessimisticEstimate.timeInMs), 1331);
=======
    expect({
      timing: Math.round(result.timing),
      optimistic: Math.round(result.optimisticEstimate.timeInMs),
      pessimistic: Math.round(result.pessimisticEstimate.timeInMs),
    }).toMatchSnapshot();
>>>>>>> acea63d4
  });

  it('should compute an observed value', async () => {
    const artifacts = Runner.instantiateComputedArtifacts();
    const settings = {throttlingMethod: 'provided'};
    const result = await artifacts.requestSpeedIndex({trace, devtoolsLog, settings});

    assert.equal(result.timing, 605);
    assert.equal(result.timestamp, 225414777015);
  });
});<|MERGE_RESOLUTION|>--- conflicted
+++ resolved
@@ -19,17 +19,11 @@
     const settings = {throttlingMethod: 'simulate'};
     const result = await artifacts.requestSpeedIndex({trace, devtoolsLog, settings});
 
-<<<<<<< HEAD
-    assert.equal(Math.round(result.timing), 1462);
-    assert.equal(Math.round(result.optimisticEstimate.timeInMs), 605);
-    assert.equal(Math.round(result.pessimisticEstimate.timeInMs), 1331);
-=======
     expect({
       timing: Math.round(result.timing),
       optimistic: Math.round(result.optimisticEstimate.timeInMs),
       pessimistic: Math.round(result.pessimisticEstimate.timeInMs),
     }).toMatchSnapshot();
->>>>>>> acea63d4
   });
 
   it('should compute an observed value', async () => {
