--- conflicted
+++ resolved
@@ -7,7 +7,6 @@
 
 const Runner = require('../../../../runner');
 
-const LanternEIL = require('../../../../gather/computed/metrics/lantern-estimated-input-latency');
 const trace = require('../../../fixtures/traces/progressive-app-m60.json');
 const devtoolsLog = require('../../../fixtures/traces/progressive-app-m60.devtools.log.json');
 
@@ -20,40 +19,10 @@
     const data = {trace, devtoolsLog, settings};
     const result = await artifacts.requestLanternEstimatedInputLatency(data);
 
-<<<<<<< HEAD
-    assert.equal(Math.round(result.timing), 100);
-    assert.equal(Math.round(result.optimisticEstimate.timeInMs), 93);
-    assert.equal(Math.round(result.pessimisticEstimate.timeInMs), 158);
-=======
     expect({
       timing: Math.round(result.timing),
       optimistic: Math.round(result.optimisticEstimate.timeInMs),
       pessimistic: Math.round(result.pessimisticEstimate.timeInMs),
     }).toMatchSnapshot();
->>>>>>> acea63d4
-  });
-
-  describe('#getEventsAfterFMP', () => {
-    it('should sort tasks', () => {
-      const tasks = new Map([
-        [{type: 'cpu'}, {startTime: 600, endTime: 700, duration: 100}],
-        [{type: 'cpu'}, {startTime: 300, endTime: 400, duration: 100}],
-        [{type: 'cpu'}, {startTime: 0, endTime: 100, duration: 100}],
-        [{type: 'cpu'}, {startTime: 100, endTime: 200, duration: 100}],
-        [{type: 'cpu'}, {startTime: 500, endTime: 600, duration: 100}],
-        [{type: 'cpu'}, {startTime: 200, endTime: 300, duration: 100}],
-        [{type: 'cpu'}, {startTime: 400, endTime: 500, duration: 100}],
-      ]);
-
-      assert.deepStrictEqual(LanternEIL.getEventsAfterFMP(tasks, 0), [
-        {start: 0, end: 100, duration: 100},
-        {start: 100, end: 200, duration: 100},
-        {start: 200, end: 300, duration: 100},
-        {start: 300, end: 400, duration: 100},
-        {start: 400, end: 500, duration: 100},
-        {start: 500, end: 600, duration: 100},
-        {start: 600, end: 700, duration: 100},
-      ]);
-    });
   });
 });