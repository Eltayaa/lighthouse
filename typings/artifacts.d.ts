/**
 * @license Copyright 2018 Google Inc. All Rights Reserved.
 * Licensed under the Apache License, Version 2.0 (the "License"); you may not use this file except in compliance with the License. You may obtain a copy of the License at http://www.apache.org/licenses/LICENSE-2.0
 * Unless required by applicable law or agreed to in writing, software distributed under the License is distributed on an "AS IS" BASIS, WITHOUT WARRANTIES OR CONDITIONS OF ANY KIND, either express or implied. See the License for the specific language governing permissions and limitations under the License.
 */

declare global {
  module LH {
    export interface Artifacts {
      fetchedAt: string;
      LighthouseRunWarnings: string[];
      UserAgent: string;
      traces: {[passName: string]: Trace};
      devtoolsLogs: {[passName: string]: DevtoolsLog};
<<<<<<< HEAD
      // TODO(bckenny): remove this for real computed artifacts approach
      requestTraceOfTab(trace: Trace): Promise<Artifacts.TraceOfTab>
=======
      settings: Config.Settings;
      RobotsTxt: {status: number|null, content: string|null};
>>>>>>> 9ea3c171
    }

    module Artifacts {
      export interface MetricComputationDataInput {
        devtoolsLog: DevtoolsLog;
        trace: Trace;
        settings: Config.Settings;
      }

      export interface MetricComputationData extends MetricComputationDataInput {
        networkRecords: Array<WebInspector.NetworkRequest>;
        traceOfTab: TraceOfTab;
      }

      export interface Metric {
        timing: number;
        timestamp: number;
      }

      export interface LanternMetric {
        timing: number;
        optimisticEstimate: Gatherer.Simulation.Result
        pessimisticEstimate: Gatherer.Simulation.Result;
        optimisticGraph: Gatherer.Simulation.GraphNode;
        pessimisticGraph: Gatherer.Simulation.GraphNode;
      }

      export interface TraceTimes {
        navigationStart: number;
        firstPaint: number;
        firstContentfulPaint: number;
        firstMeaningfulPaint: number;
        traceEnd: number;
        onLoad: number;
        domContentLoaded: number;
      }

      export interface TraceOfTab {
        timings: TraceTimes;
        timestamps: TraceTimes;
        processEvents: Array<TraceEvent>;
        mainThreadEvents: Array<TraceEvent>;
        startedInPageEvt: TraceEvent;
        navigationStartEvt: TraceEvent;
        firstPaintEvt: TraceEvent;
        firstContentfulPaintEvt: TraceEvent;
        firstMeaningfulPaintEvt: TraceEvent;
        onLoadEvt: TraceEvent;
        fmpFellBack: boolean;
      }
    }
  }
}

// empty export to keep file a module
export {}<|MERGE_RESOLUTION|>--- conflicted
+++ resolved
@@ -12,13 +12,10 @@
       UserAgent: string;
       traces: {[passName: string]: Trace};
       devtoolsLogs: {[passName: string]: DevtoolsLog};
-<<<<<<< HEAD
+      settings: Config.Settings;
+      RobotsTxt: {status: number|null, content: string|null};
       // TODO(bckenny): remove this for real computed artifacts approach
       requestTraceOfTab(trace: Trace): Promise<Artifacts.TraceOfTab>
-=======
-      settings: Config.Settings;
-      RobotsTxt: {status: number|null, content: string|null};
->>>>>>> 9ea3c171
     }
 
     module Artifacts {
