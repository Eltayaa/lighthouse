--- conflicted
+++ resolved
@@ -44,13 +44,9 @@
       /** The User-Agent string of the browser used run Lighthouse for these results. */
       userAgent: string;
       /** Execution timings for the Lighthouse run */
-<<<<<<< HEAD
       timing: {entries: Artifacts.MeasureEntry[], total: number};
-=======
-      timing: {total: number, [t: string]: number};
       /** The record of all formatted string locations in the LHR and their corresponding source values. */
       i18n?: {rendererFormattedStrings: I18NRendererStrings, icuMessagePaths: I18NMessages};
->>>>>>> 85e6ba94
     }
 
     // Result namespace
